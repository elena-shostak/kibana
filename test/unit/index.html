--- conflicted
+++ resolved
@@ -87,10 +87,7 @@
           'specs/vislib/labels',
           'specs/vislib/d3functions',
           'specs/vislib/data',
-<<<<<<< HEAD
-=======
           'specs/vislib/xAxis',
->>>>>>> 30c92eb5
           'specs/utils/diff_time_picker_vals',
           'specs/factories/events',
           'specs/index_patterns/_flatten_search_response',
