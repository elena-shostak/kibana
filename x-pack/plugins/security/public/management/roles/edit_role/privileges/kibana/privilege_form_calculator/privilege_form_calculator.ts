/*
 * Copyright Elasticsearch B.V. and/or licensed to Elasticsearch B.V. under one
 * or more contributor license agreements. Licensed under the Elastic License
 * 2.0; you may not use this file except in compliance with the Elastic License
 * 2.0.
 */

import type { Role } from '../../../../../../../common';
import type { KibanaPrivileges, SubFeaturePrivilegeGroup } from '../../../../model';
import { isGlobalPrivilegeDefinition } from '../../../privilege_utils';

/**
 * Calculator responsible for determining the displayed and effective privilege values for the following interfaces:
 * - <PrivilegeSpaceForm> and children
 * - <PrivilegeSpaceTable> and children
 */
export class PrivilegeFormCalculator {
  constructor(private readonly kibanaPrivileges: KibanaPrivileges, private readonly role: Role) {}

  /**
   * Returns the assigned base privilege.
   * If more than one base privilege is assigned, the most permissive privilege will be returned.
   * If no base privileges are assigned, then this will return `undefined`.
   *
   * @param privilegeIndex the index of the kibana privileges role component
   */
  public getBasePrivilege(privilegeIndex: number) {
    const entry = this.role.kibana[privilegeIndex];
    const entryNormilized = {
      ...entry,
      base: entry.base.map((privelege) => (privelege === '*' ? 'all' : privelege)),
    };

    const basePrivileges = this.kibanaPrivileges.getBasePrivileges(entry);

<<<<<<< HEAD
    return basePrivileges.find((bp) => entryNormilized.base.includes(bp.id));
=======
    return basePrivileges.find((bp) => entry.base.includes(bp.id));
>>>>>>> 5feadd86
  }

  /**
   * Returns true if it is base wildcard (*) privilege.
   *
   * @param privilegeIndex the index of the kibana privileges role component
   */
  public isWildcardBasePrivilege(privilegeIndex: number) {
    const entry = this.role.kibana[privilegeIndex];

    return entry.base.includes('*');
  }

  /**
   * Returns the ID of the *displayed* Primary Feature Privilege for the indicated feature and privilege index.
   * If the effective primary feature privilege is a "minimal" version, then this returns the corresponding non-minimal version.
   *
   * @example
   * The following kibana privilege entry will return `read`:
   * ```ts
   * const entry = {
   *    base: [],
   *    feature: {
   *       some_feature: ['minimal_read'],
   *    }
   * }
   * ```
   *
   * @param featureId the feature id to get the Primary Feature KibanaPrivilege for.
   * @param privilegeIndex the index of the kibana privileges role component
   * @param allSpacesSelected indicates if the privilege form is configured to grant access to all spaces.
   */
  public getDisplayedPrimaryFeaturePrivilegeId(
    featureId: string,
    privilegeIndex: number,
    allSpacesSelected: boolean
  ) {
    return this.getDisplayedPrimaryFeaturePrivilege(featureId, privilegeIndex, allSpacesSelected)
      ?.id;
  }

  /**
   * Determines if the indicated feature has sub-feature privilege assignments which differ from the "displayed" primary feature privilege.
   *
   * @param featureId the feature id
   * @param privilegeIndex the index of the kibana privileges role component
   * @param allSpacesSelected indicates if the privilege form is configured to grant access to all spaces.
   */
  public hasCustomizedSubFeaturePrivileges(
    featureId: string,
    privilegeIndex: number,
    allSpacesSelected: boolean
  ) {
    const feature = this.kibanaPrivileges.getSecuredFeature(featureId);

    const displayedPrimary = this.getDisplayedPrimaryFeaturePrivilege(
      featureId,
      privilegeIndex,
      allSpacesSelected
    );

    const formPrivileges = this.kibanaPrivileges.createCollectionFromRoleKibanaPrivileges([
      this.role.kibana[privilegeIndex],
    ]);

    return feature.getSubFeaturePrivileges().some((sfp) => {
      const isGranted = formPrivileges.grantsPrivilege(sfp);
      const isGrantedByDisplayedPrimary = displayedPrimary?.grantsPrivilege(sfp) ?? isGranted;

      return isGranted !== isGrantedByDisplayedPrimary;
    });
  }

  /**
   * Returns the most permissive effective Primary Feature KibanaPrivilege, including the minimal versions.
   *
   * @param featureId the feature id
   * @param privilegeIndex the index of the kibana privileges role component
   * @param allSpacesSelected indicates if the privilege form is configured to grant access to all spaces.
   */
  public getEffectivePrimaryFeaturePrivilege(
    featureId: string,
    privilegeIndex: number,
    allSpacesSelected?: boolean
  ) {
    const feature = this.kibanaPrivileges.getSecuredFeature(featureId);

    const basePrivilege = this.getBasePrivilege(privilegeIndex);

    const selectedFeaturePrivileges = this.getSelectedFeaturePrivileges(featureId, privilegeIndex);

    const effectivePrivilege = feature
      .getPrimaryFeaturePrivileges({ includeMinimalFeaturePrivileges: true })
      .find((fp) => {
        return selectedFeaturePrivileges.includes(fp.id) || basePrivilege?.grantsPrivilege(fp);
      });
    const correctSpacesSelected = effectivePrivilege?.requireAllSpaces ? allSpacesSelected : true;
    const availablePrivileges = correctSpacesSelected && !effectivePrivilege?.disabled;
    if (availablePrivileges) return effectivePrivilege;
  }

  /**
   * Determines if the indicated sub-feature privilege is granted.
   *
   * @param featureId the feature id
   * @param privilegeId the sub feature privilege id
   * @param privilegeIndex the index of the kibana privileges role component
   */
  public isIndependentSubFeaturePrivilegeGranted(
    featureId: string,
    privilegeId: string,
    privilegeIndex: number
  ) {
    const kibanaPrivilege = this.role.kibana[privilegeIndex];

    const feature = this.kibanaPrivileges.getSecuredFeature(featureId);
    const subFeaturePrivilege = feature
      .getSubFeaturePrivileges()
      .find((ap) => ap.id === privilegeId)!;

    const assignedPrivileges = this.kibanaPrivileges.createCollectionFromRoleKibanaPrivileges([
      kibanaPrivilege,
    ]);

    return assignedPrivileges.grantsPrivilege(subFeaturePrivilege);
  }

  /**
   * Returns the most permissive effective privilege within the indicated mutually-exclusive sub feature privilege group.
   *
   * @param featureId the feature id
   * @param subFeatureGroup the mutually-exclusive sub feature group
   * @param privilegeIndex the index of the kibana privileges role component
   */
  public getSelectedMutuallyExclusiveSubFeaturePrivilege(
    featureId: string,
    subFeatureGroup: SubFeaturePrivilegeGroup,
    privilegeIndex: number
  ) {
    const kibanaPrivilege = this.role.kibana[privilegeIndex];
    const assignedPrivileges = this.kibanaPrivileges.createCollectionFromRoleKibanaPrivileges([
      kibanaPrivilege,
    ]);

    return subFeatureGroup.privileges.find((p) => {
      return assignedPrivileges.grantsPrivilege(p);
    });
  }

  /**
   * Determines if the indicated feature is capable of having its sub-feature privileges customized.
   *
   * @param featureId the feature id
   * @param privilegeIndex the index of the kibana privileges role component
   */
  public canCustomizeSubFeaturePrivileges(featureId: string, privilegeIndex: number) {
    const selectedFeaturePrivileges = this.getSelectedFeaturePrivileges(featureId, privilegeIndex);
    const feature = this.kibanaPrivileges.getSecuredFeature(featureId);

    return feature
      .getPrimaryFeaturePrivileges({ includeMinimalFeaturePrivileges: true })
      .some((apfp) => selectedFeaturePrivileges.includes(apfp.id));
  }

  /**
   * Returns an updated set of feature privileges based on the toggling of the "Customize sub-feature privileges" control.
   *
   * @param featureId the feature id
   * @param privilegeIndex  the index of the kibana privileges role component
   * @param willBeCustomizing flag indicating if this feature is about to have its sub-feature privileges customized or not
   * @param allSpacesSelected indicates if the privilege form is configured to grant access to all spaces.
   */
  public updateSelectedFeaturePrivilegesForCustomization(
    featureId: string,
    privilegeIndex: number,
    willBeCustomizing: boolean,
    allSpacesSelected: boolean
  ) {
    const primary = this.getDisplayedPrimaryFeaturePrivilege(
      featureId,
      privilegeIndex,
      allSpacesSelected
    );
    const selectedFeaturePrivileges = this.getSelectedFeaturePrivileges(featureId, privilegeIndex);

    if (!primary) {
      return selectedFeaturePrivileges;
    }

    const nextPrivileges = [];

    if (willBeCustomizing) {
      const feature = this.kibanaPrivileges.getSecuredFeature(featureId);

      const startingPrivileges = feature
        .getSubFeaturePrivileges()
        .filter((ap) => primary.grantsPrivilege(ap))
        .map((p) => p.id);

      nextPrivileges.push(primary.getMinimalPrivilegeId(), ...startingPrivileges);
    } else {
      nextPrivileges.push(primary.id);
    }

    return nextPrivileges;
  }

  /**
   * Determines if the indicated privilege entry is less permissive than the configured "global" entry for the role.
   * @param privilegeIndex the index of the kibana privileges role component
   */
  public hasSupersededInheritedPrivileges(privilegeIndex: number) {
    const global = this.locateGlobalPrivilege(this.role);

    const entry = this.role.kibana[privilegeIndex];

    if (isGlobalPrivilegeDefinition(entry) || !global) {
      return false;
    }

    const globalPrivileges = this.kibanaPrivileges.createCollectionFromRoleKibanaPrivileges([
      global,
    ]);

    const formPrivileges = this.kibanaPrivileges.createCollectionFromRoleKibanaPrivileges([entry]);

    const hasAssignedBasePrivileges = this.kibanaPrivileges
      .getBasePrivileges(entry)
      .some((base) => entry.base.includes(base.id));

    const featuresWithDirectlyAssignedPrivileges = this.kibanaPrivileges
      .getSecuredFeatures()
      .filter((feature) =>
        feature
          .getAllPrivileges()
          .some((privilege) => entry.feature[feature.id]?.includes(privilege.id))
      );

    const hasSupersededBasePrivileges =
      hasAssignedBasePrivileges &&
      this.kibanaPrivileges
        .getBasePrivileges(entry)
        .some(
          (privilege) =>
            globalPrivileges.grantsPrivilege(privilege) &&
            !formPrivileges.grantsPrivilege(privilege)
        );

    const hasSupersededFeaturePrivileges = featuresWithDirectlyAssignedPrivileges.some((feature) =>
      feature
        .getAllPrivileges()
        .some((fp) => globalPrivileges.grantsPrivilege(fp) && !formPrivileges.grantsPrivilege(fp))
    );

    return hasSupersededBasePrivileges || hasSupersededFeaturePrivileges;
  }

  /**
   * Returns the *displayed* Primary Feature Privilege for the indicated feature and privilege index.
   * If the effective primary feature privilege is a "minimal" version, then this returns the corresponding non-minimal version.
   *
   * @example
   * The following kibana privilege entry will return `read`:
   * ```ts
   * const entry = {
   *    base: [],
   *    feature: {
   *       some_feature: ['minimal_read'],
   *    }
   * }
   * ```
   *
   * @param featureId the feature id to get the Primary Feature KibanaPrivilege for.
   * @param privilegeIndex the index of the kibana privileges role component
   * @param allSpacesSelected indicates if the privilege form is configured to grant access to all spaces.
   */
  private getDisplayedPrimaryFeaturePrivilege(
    featureId: string,
    privilegeIndex: number,
    allSpacesSelected: boolean
  ) {
    const feature = this.kibanaPrivileges.getSecuredFeature(featureId);

    const basePrivilege = this.getBasePrivilege(privilegeIndex);

    const selectedFeaturePrivileges = this.getSelectedFeaturePrivileges(featureId, privilegeIndex);

    const displayedPrivilege = feature.getPrimaryFeaturePrivileges().find((fp) => {
      const correspondingMinimalPrivilegeId = fp.getMinimalPrivilegeId();

      const correspondingMinimalPrivilege = feature
        .getMinimalFeaturePrivileges()
        .find((mp) => mp.id === correspondingMinimalPrivilegeId)!;

      // There is only one case where the minimal privileges aren't available:
      // 1. Sub-feature privileges cannot be customized. When this is the case, the minimal privileges aren't registered with ES,
      // so they end up represented in the UI as an empty privilege. Empty privileges cannot be granted other privileges, so if we
      // encounter a minimal privilege that isn't granted by it's corresponding primary, then we know we've encountered this scenario.
      const hasMinimalPrivileges = fp.grantsPrivilege(correspondingMinimalPrivilege);
      return (
        selectedFeaturePrivileges.includes(fp.id) ||
        (hasMinimalPrivileges &&
          selectedFeaturePrivileges.includes(correspondingMinimalPrivilegeId)) ||
        basePrivilege?.grantsPrivilege(fp)
      );
    });

    const correctSpacesSelected = displayedPrivilege?.requireAllSpaces ? allSpacesSelected : true;
    const availablePrivileges = correctSpacesSelected && !displayedPrivilege?.disabled;
    if (availablePrivileges) return displayedPrivilege;
  }

  private getSelectedFeaturePrivileges(featureId: string, privilegeIndex: number) {
    return this.role.kibana[privilegeIndex].feature[featureId] ?? [];
  }

  private locateGlobalPrivilege(role: Role) {
    return role.kibana.find((entry) => isGlobalPrivilegeDefinition(entry));
  }
}<|MERGE_RESOLUTION|>--- conflicted
+++ resolved
@@ -33,11 +33,7 @@
 
     const basePrivileges = this.kibanaPrivileges.getBasePrivileges(entry);
 
-<<<<<<< HEAD
-    return basePrivileges.find((bp) => entryNormilized.base.includes(bp.id));
-=======
     return basePrivileges.find((bp) => entry.base.includes(bp.id));
->>>>>>> 5feadd86
   }
 
   /**
