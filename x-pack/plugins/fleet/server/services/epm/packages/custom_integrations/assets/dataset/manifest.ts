/*
 * Copyright Elasticsearch B.V. and/or licensed to Elasticsearch B.V. under one
 * or more contributor license agreements. Licensed under the Elastic License
 * 2.0; you may not use this file except in compliance with the Elastic License
 * 2.0.
 */
import { safeDump } from 'js-yaml';

import { convertStringToTitle } from '../../utils';
import type { AssetOptions } from '../generate';

export const createDatasetManifest = (dataset: string, assetOptions: AssetOptions) => {
  const { format_version: formatVersion, type } = assetOptions;
  const manifest = {
    format_version: formatVersion,
    dataset,
    title: convertStringToTitle(dataset),
    type,
  };
<<<<<<< HEAD
  return yaml.safeDump(manifest);
=======
  return safeDump(manifest);
>>>>>>> 439c7fa8
};<|MERGE_RESOLUTION|>--- conflicted
+++ resolved
@@ -17,9 +17,5 @@
     title: convertStringToTitle(dataset),
     type,
   };
-<<<<<<< HEAD
-  return yaml.safeDump(manifest);
-=======
   return safeDump(manifest);
->>>>>>> 439c7fa8
 };