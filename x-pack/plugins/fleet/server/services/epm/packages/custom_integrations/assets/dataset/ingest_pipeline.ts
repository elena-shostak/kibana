--- conflicted
+++ resolved
@@ -25,9 +25,5 @@
       managed: true,
     },
   };
-<<<<<<< HEAD
-  return yaml.safeDump(pipeline);
-=======
   return safeDump(pipeline);
->>>>>>> 439c7fa8
 };