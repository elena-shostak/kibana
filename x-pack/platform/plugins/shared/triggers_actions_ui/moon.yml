# This file is generated by the @kbn/moon package. Any manual edits will be erased!
#  To extend this, write your extensions/overrides to 'moon.extend.yml'
#  then regenerate this file with: 'node scripts/regenerate_moon_projects.js --update --filter @kbn/triggers-actions-ui-plugin'

$schema: https://moonrepo.dev/schemas/project.json
id: '@kbn/triggers-actions-ui-plugin'
type: unknown
owners:
  defaultOwner: '@elastic/response-ops'
toolchain:
  default: node
language: typescript
project:
  name: '@kbn/triggers-actions-ui-plugin'
  description: Moon project for @kbn/triggers-actions-ui-plugin
  channel: ''
  owner: '@elastic/response-ops'
  metadata:
    sourceRoot: x-pack/platform/plugins/shared/triggers_actions_ui
dependsOn:
  - '@kbn/core'
  - '@kbn/alerting-plugin'
  - '@kbn/features-plugin'
  - '@kbn/rule-registry-plugin'
  - '@kbn/data-plugin'
  - '@kbn/data-view-editor-plugin'
  - '@kbn/home-plugin'
  - '@kbn/charts-plugin'
  - '@kbn/kibana-react-plugin'
  - '@kbn/kibana-utils-plugin'
  - '@kbn/management-plugin'
  - '@kbn/spaces-plugin'
  - '@kbn/unified-search-plugin'
  - '@kbn/i18n-react'
  - '@kbn/storybook'
  - '@kbn/config-schema'
  - '@kbn/encrypted-saved-objects-plugin'
  - '@kbn/i18n'
  - '@kbn/utility-types'
  - '@kbn/es-query'
  - '@kbn/data-views-plugin'
  - '@kbn/actions-plugin'
  - '@kbn/rule-data-utils'
  - '@kbn/test-jest-helpers'
  - '@kbn/es-ui-shared-plugin'
  - '@kbn/monaco'
  - '@kbn/core-http-browser'
  - '@kbn/core-notifications-browser'
  - '@kbn/core-doc-links-browser'
  - '@kbn/datemath'
  - '@kbn/core-capabilities-common'
  - '@kbn/shared-ux-router'
  - '@kbn/alerts-ui-shared'
  - '@kbn/safer-lodash-set'
  - '@kbn/field-types'
  - '@kbn/core-ui-settings-common'
  - '@kbn/licensing-plugin'
  - '@kbn/expressions-plugin'
  - '@kbn/core-saved-objects-api-server'
  - '@kbn/serverless'
  - '@kbn/field-formats-plugin'
  - '@kbn/triggers-actions-ui-types'
  - '@kbn/code-editor'
  - '@kbn/code-editor-mock'
  - '@kbn/io-ts-utils'
  - '@kbn/lens-plugin'
  - '@kbn/react-kibana-mount'
  - '@kbn/react-kibana-context-theme'
  - '@kbn/controls-plugin'
  - '@kbn/alerting-comparators'
  - '@kbn/alerting-types'
  - '@kbn/visualization-utils'
  - '@kbn/core-ui-settings-browser'
  - '@kbn/alerting-rule-utils'
  - '@kbn/cloud-plugin'
  - '@kbn/response-ops-alerts-apis'
  - '@kbn/response-ops-alerts-table'
  - '@kbn/response-ops-rule-form'
  - '@kbn/charts-theme'
  - '@kbn/rrule'
  - '@kbn/core-notifications-browser-mocks'
  - '@kbn/response-ops-rule-params'
  - '@kbn/response-ops-rules-apis'
  - '@kbn/fields-metadata-plugin'
  - '@kbn/share-plugin'
  - '@kbn/ui-actions-plugin'
  - '@kbn/ui-actions-browser'
  - '@kbn/embeddable-plugin'
  - '@kbn/presentation-publishing'
  - '@kbn/esql-utils'
  - '@kbn/esql-ast'
  - '@kbn/response-ops-alerts-delete'
  - '@kbn/content-management-plugin'
  - '@kbn/esql-types'
  - '@kbn/elastic-assistant-common'
  - '@kbn/ebt-tools'
  - '@kbn/presentation-util'
  - '@kbn/discover-utils'
  - '@kbn/react-query'
<<<<<<< HEAD
=======
  - '@kbn/router-utils'
>>>>>>> 445a9c1d
  - '@kbn/maintenance-windows-plugin'
tags:
  - plugin
  - prod
  - group-platform
  - shared
  - jest-unit-tests
fileGroups:
  src:
    - .storybook/**/*
    - server/**/*
    - public/**/*
    - common/**/*
    - config.ts
    - '!target/**/*'
tasks:
  jest:
    args:
      - '--config'
      - $projectRoot/jest.config.js
    inputs:
      - '@group(src)'
  jestCI:
    args:
      - '--config'
      - $projectRoot/jest.config.js
    inputs:
      - '@group(src)'<|MERGE_RESOLUTION|>--- conflicted
+++ resolved
@@ -97,10 +97,7 @@
   - '@kbn/presentation-util'
   - '@kbn/discover-utils'
   - '@kbn/react-query'
-<<<<<<< HEAD
-=======
   - '@kbn/router-utils'
->>>>>>> 445a9c1d
   - '@kbn/maintenance-windows-plugin'
 tags:
   - plugin
