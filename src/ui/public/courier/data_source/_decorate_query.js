import _ from 'lodash';
export default function DecorateQuery(config) {
  /**
   * Decorate queries with default parameters
   * @param {query} query object
   * @returns {object}
   */
  return function (query) {
    var queryOptions = config.get('query:queryString:options');

    if (_.has(query, 'query_string.query')) {
      _.extend(query.query_string, queryOptions);
    }

    return query;
  };
<<<<<<< HEAD
});
=======
};
>>>>>>> c8e38a6e
<|MERGE_RESOLUTION|>--- conflicted
+++ resolved
@@ -14,8 +14,4 @@
 
     return query;
   };
-<<<<<<< HEAD
-});
-=======
-};
->>>>>>> c8e38a6e
+};