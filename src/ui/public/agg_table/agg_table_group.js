--- conflicted
+++ resolved
@@ -3,28 +3,6 @@
 import uiModules from 'ui/modules';
 import aggTableGroupTemplate from 'ui/agg_table/agg_table_group.html';
 
-<<<<<<< HEAD
-  require('ui/modules')
-  .get('kibana')
-  .directive('kbnAggTableGroup', function (compileRecursiveDirective) {
-    return {
-      restrict: 'E',
-      template: require('ui/agg_table/agg_table_group.html'),
-      scope: {
-        group: '=',
-        perPage: '=?',
-        sort: '=?',
-        exportTitle: '=?'
-      },
-      compile: function ($el) {
-        // Use the compile function from the RecursionHelper,
-        // And return the linking function(s) which it returns
-        return compileRecursiveDirective.compile($el, {
-          post: function ($scope) {
-            $scope.$watch('group', function (group) {
-              // clear the previous "state"
-              $scope.rows = $scope.columns = false;
-=======
 uiModules
 .get('kibana')
 .directive('kbnAggTableGroup', function (compileRecursiveDirective) {
@@ -34,6 +12,7 @@
     scope: {
       group: '=',
       perPage: '=?',
+      sort: '=?',
       exportTitle: '=?'
     },
     compile: function ($el) {
@@ -44,7 +23,6 @@
           $scope.$watch('group', function (group) {
             // clear the previous "state"
             $scope.rows = $scope.columns = false;
->>>>>>> f7a50e03
 
             if (!group || !group.tables.length) return;
 
