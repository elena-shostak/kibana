
import _ from 'lodash';
import sinon from 'sinon';
import expect from 'expect.js';
import ngMock from 'ng_mock';
import 'ui/paginated_table';
import $ from 'jquery';

describe('paginated table', function () {
  let $el;
  let $rootScope;
  let $compile;
  let $scope;
  let $elScope;
  let $orderBy;
  let defaultPerPage = 10;

  let makeData = function (colCount, rowCount) {
    let columns = [];
    let rows = [];

    if (_.isNumber(colCount)) {
      _.times(colCount, function (i) {
        columns.push({ title: 'column' + i });
      });
    } else {
      columns = colCount;
    }

    if (_.isNumber(rowCount)) {
      _.times(rowCount, function (col) {
        let rowItems = [];

        _.times(columns.length, function (row) {
          rowItems.push('item' + col + row);
        });

        rows.push(rowItems);
      });
    } else {
      rows = rowCount;
    }

    return {
      columns: columns,
      rows: rows
    };
  };

<<<<<<< HEAD
  var renderTable = function (cols, rows, perPage, sort) {
=======
  let renderTable = function (cols, rows, perPage) {
>>>>>>> 2e6650b3
    $scope.cols = cols || [];
    $scope.rows = rows || [];
    $scope.perPage = perPage || defaultPerPage;
    $scope.sort = sort || {};

    $el = $compile('<paginated-table columns="cols" rows="rows" per-page="perPage" sort="sort">')($scope);

    $scope.$digest();
  };

  beforeEach(ngMock.module('kibana'));
  beforeEach(ngMock.inject(function (_$rootScope_, _$compile_, $filter) {
    $rootScope = _$rootScope_;
    $compile = _$compile_;
    $orderBy = $filter('orderBy');
    $scope = $rootScope.$new();
  }));

  describe('rendering', function () {
    it('should not display without rows', function () {
      let cols = [{
        title: 'test1'
      }];
      let rows = [];

      renderTable(cols, rows);
      expect($el.children().size()).to.be(0);
    });

    it('should render columns and rows', function () {
      let data = makeData(2, 2);
      let cols = data.columns;
      let rows = data.rows;

      renderTable(cols, rows);
      expect($el.children().size()).to.be(1);
      let tableRows = $el.find('tbody tr');
      // should pad rows
      expect(tableRows.size()).to.be(defaultPerPage);
      // should contain the row data
      expect(tableRows.eq(0).find('td').eq(0).text()).to.be(rows[0][0]);
      expect(tableRows.eq(0).find('td').eq(1).text()).to.be(rows[0][1]);
      expect(tableRows.eq(1).find('td').eq(0).text()).to.be(rows[1][0]);
      expect(tableRows.eq(1).find('td').eq(1).text()).to.be(rows[1][1]);
    });

    it('should paginate rows', function () {
      // note: paginate truncates pages, so don't make too many
      let rowCount = _.random(16, 24);
      let perPageCount = _.random(5, 8);
      let data = makeData(3, rowCount);
      let pageCount = Math.ceil(rowCount / perPageCount);

      renderTable(data.columns, data.rows, perPageCount);
      let tableRows = $el.find('tbody tr');
      expect(tableRows.size()).to.be(perPageCount);
      // add 2 for the first and last page links
      expect($el.find('paginate-controls a').size()).to.be(pageCount + 2);
    });
  });

  describe('sorting', function () {
    let data;
    let lastRowIndex;
    let paginatedTable;

    beforeEach(function () {
      data = makeData(3, [
        ['bbbb', 'aaaa', 'zzzz'],
        ['cccc', 'cccc', 'aaaa'],
        ['zzzz', 'bbbb', 'bbbb'],
        ['aaaa', 'zzzz', 'cccc'],
      ]);

      lastRowIndex = data.rows.length - 1;
      renderTable(data.columns, data.rows);
      paginatedTable = $el.isolateScope().paginatedTable;
    });

    // afterEach(function () {
    //   $scope.$destroy();
    // });

    it('should not sort by default', function () {
      let tableRows = $el.find('tbody tr');
      expect(tableRows.eq(0).find('td').eq(0).text()).to.be(data.rows[0][0]);
      expect(tableRows.eq(lastRowIndex).find('td').eq(0).text()).to.be(data.rows[lastRowIndex][0]);
    });

    it('should do nothing when sorting by invalid column id', function () {
      // sortColumn
      paginatedTable.sortColumn(999);
      $scope.$digest();

      let tableRows = $el.find('tbody tr');
      expect(tableRows.eq(0).find('td').eq(0).text()).to.be('bbbb');
      expect(tableRows.eq(0).find('td').eq(1).text()).to.be('aaaa');
      expect(tableRows.eq(0).find('td').eq(2).text()).to.be('zzzz');
    });

    it('should do nothing when sorting by non sortable column', function () {
      data.columns[0].sortable = false;

      // sortColumn
      paginatedTable.sortColumn(0);
      $scope.$digest();

      let tableRows = $el.find('tbody tr');
      expect(tableRows.eq(0).find('td').eq(0).text()).to.be('bbbb');
      expect(tableRows.eq(0).find('td').eq(1).text()).to.be('aaaa');
      expect(tableRows.eq(0).find('td').eq(2).text()).to.be('zzzz');
    });

    it('should set the sort direction to asc when it\'s not explicity set', function () {
      paginatedTable.sortColumn(1);
      $scope.$digest();

      var tableRows = $el.find('tbody tr');
      expect(tableRows.eq(2).find('td').eq(1).text()).to.be('cccc');
      expect(tableRows.eq(1).find('td').eq(1).text()).to.be('bbbb');
      expect(tableRows.eq(0).find('td').eq(1).text()).to.be('aaaa');
    });

    it('should allow you to explicitly set the sort direction', function () {
      paginatedTable.sortColumn(1, 'desc');
      $scope.$digest();

      var tableRows = $el.find('tbody tr');
      expect(tableRows.eq(0).find('td').eq(1).text()).to.be('zzzz');
      expect(tableRows.eq(1).find('td').eq(1).text()).to.be('cccc');
      expect(tableRows.eq(2).find('td').eq(1).text()).to.be('bbbb');
    });

    it('should sort ascending on first invocation', function () {
      // sortColumn
      paginatedTable.sortColumn(0);
      $scope.$digest();

      let tableRows = $el.find('tbody tr');
      expect(tableRows.eq(0).find('td').eq(0).text()).to.be('aaaa');
      expect(tableRows.eq(lastRowIndex).find('td').eq(0).text()).to.be('zzzz');
    });

    it('should sort descending on second invocation', function () {
      // sortColumn
      paginatedTable.sortColumn(0);
      paginatedTable.sortColumn(0);
      $scope.$digest();

      let tableRows = $el.find('tbody tr');
      expect(tableRows.eq(0).find('td').eq(0).text()).to.be('zzzz');
      expect(tableRows.eq(lastRowIndex).find('td').eq(0).text()).to.be('aaaa');
    });

    it('should clear sorting on third invocation', function () {
      // sortColumn
      paginatedTable.sortColumn(0);
      paginatedTable.sortColumn(0);
      paginatedTable.sortColumn(0);
      $scope.$digest();

      let tableRows = $el.find('tbody tr');
      expect(tableRows.eq(0).find('td').eq(0).text()).to.be(data.rows[0][0]);
      expect(tableRows.eq(lastRowIndex).find('td').eq(0).text()).to.be('aaaa');
    });

    it('should sort new column ascending', function () {
      // sort by first column
      paginatedTable.sortColumn(0);
      $scope.$digest();

      // sort by second column
      paginatedTable.sortColumn(1);
      $scope.$digest();

      let tableRows = $el.find('tbody tr');
      expect(tableRows.eq(0).find('td').eq(1).text()).to.be('aaaa');
      expect(tableRows.eq(lastRowIndex).find('td').eq(1).text()).to.be('zzzz');
    });

  });

  describe('sorting duplicate columns', function () {
    let data;
    let paginatedTable;
    let colText = 'test row';

    beforeEach(function () {
      let cols = [
        { title: colText },
        { title: colText },
        { title: colText }
      ];
      let rows = [
        ['bbbb', 'aaaa', 'zzzz'],
        ['cccc', 'cccc', 'aaaa'],
        ['zzzz', 'bbbb', 'bbbb'],
        ['aaaa', 'zzzz', 'cccc'],
      ];
      data = makeData(cols, rows);

      renderTable(data.columns, data.rows);
      paginatedTable = $el.isolateScope().paginatedTable;
    });

    it('should have duplicate column titles', function () {
      let columns = $el.find('thead th span');
      columns.each(function () {
        expect($(this).text()).to.be(colText);
      });
    });

    it('should handle sorting on columns with the same name', function () {
      // sort by the last column
      paginatedTable.sortColumn(2);
      $scope.$digest();

      let tableRows = $el.find('tbody tr');
      expect(tableRows.eq(0).find('td').eq(0).text()).to.be('cccc');
      expect(tableRows.eq(0).find('td').eq(1).text()).to.be('cccc');
      expect(tableRows.eq(0).find('td').eq(2).text()).to.be('aaaa');
      expect(tableRows.eq(1).find('td').eq(2).text()).to.be('bbbb');
      expect(tableRows.eq(2).find('td').eq(2).text()).to.be('cccc');
      expect(tableRows.eq(3).find('td').eq(2).text()).to.be('zzzz');
    });

    it('should sort correctly between columns', function () {
      // sort by the last column
      paginatedTable.sortColumn(2);
      $scope.$digest();

      let tableRows = $el.find('tbody tr');
      expect(tableRows.eq(0).find('td').eq(0).text()).to.be('cccc');
      expect(tableRows.eq(0).find('td').eq(1).text()).to.be('cccc');
      expect(tableRows.eq(0).find('td').eq(2).text()).to.be('aaaa');

      // sort by the first column
      paginatedTable.sortColumn(0);
      $scope.$digest();

      tableRows = $el.find('tbody tr');
      expect(tableRows.eq(0).find('td').eq(0).text()).to.be('aaaa');
      expect(tableRows.eq(0).find('td').eq(1).text()).to.be('zzzz');
      expect(tableRows.eq(0).find('td').eq(2).text()).to.be('cccc');

      expect(tableRows.eq(1).find('td').eq(0).text()).to.be('bbbb');
      expect(tableRows.eq(2).find('td').eq(0).text()).to.be('cccc');
      expect(tableRows.eq(3).find('td').eq(0).text()).to.be('zzzz');
    });

    it('should not sort duplicate columns', function () {
      paginatedTable.sortColumn(1);
      $scope.$digest();

      let sorters = $el.find('thead th i');
      expect(sorters.eq(0).hasClass('fa-sort')).to.be(true);
      expect(sorters.eq(1).hasClass('fa-sort')).to.be(false);
      expect(sorters.eq(2).hasClass('fa-sort')).to.be(true);
    });

  });

<<<<<<< HEAD
=======
  describe('custom sorting', function () {
    let data;
    let paginatedTable;
    let sortHandler;

    beforeEach(function () {
      sortHandler = sinon.spy();
      data = makeData(3, 3);
      $scope.cols = data.columns;
      $scope.rows = data.rows;
      $scope.perPage = defaultPerPage;
      $scope.sortHandler = sortHandler;

      $el = $compile('<paginated-table columns="cols" rows="rows" per-page="perPage"' +
        'sort-handler="sortHandler">')($scope);

      $scope.$digest();
      paginatedTable = $el.isolateScope().paginatedTable;
    });

    // TODO: This is failing randomly
    it('should allow custom sorting handler', function () {
      let columnIndex = 1;
      paginatedTable.sortColumn(columnIndex);
      $scope.$digest();
      expect(sortHandler.callCount).to.be(1);
      expect(sortHandler.getCall(0).args[0]).to.be(columnIndex);
    });
  });
>>>>>>> 2e6650b3

  describe('object rows', function () {
    let cols;
    let rows;
    let paginatedTable;

    beforeEach(function () {
      cols = [{
        title: 'object test'
      }];
      rows = [
        ['aaaa'],
        [{
          markup: '<h1>I am HTML in a row</h1>',
          value: 'zzzz'
        }],
        ['bbbb']
      ];
      renderTable(cols, rows);
      paginatedTable = $el.isolateScope().paginatedTable;
    });

    it('should append object markup', function () {
      let tableRows = $el.find('tbody tr');
      expect(tableRows.eq(0).find('h1').size()).to.be(0);
      expect(tableRows.eq(1).find('h1').size()).to.be(1);
      expect(tableRows.eq(2).find('h1').size()).to.be(0);
    });

    it('should sort using object value', function () {
      paginatedTable.sortColumn(0);
      $scope.$digest();
      let tableRows = $el.find('tbody tr');
      expect(tableRows.eq(0).find('h1').size()).to.be(0);
      expect(tableRows.eq(1).find('h1').size()).to.be(0);
      // html row should be the last row
      expect(tableRows.eq(2).find('h1').size()).to.be(1);

      paginatedTable.sortColumn(0);
      $scope.$digest();
      tableRows = $el.find('tbody tr');
      // html row should be the first row
      expect(tableRows.eq(0).find('h1').size()).to.be(1);
      expect(tableRows.eq(1).find('h1').size()).to.be(0);
      expect(tableRows.eq(2).find('h1').size()).to.be(0);
    });
  });
});<|MERGE_RESOLUTION|>--- conflicted
+++ resolved
@@ -47,11 +47,7 @@
     };
   };
 
-<<<<<<< HEAD
-  var renderTable = function (cols, rows, perPage, sort) {
-=======
-  let renderTable = function (cols, rows, perPage) {
->>>>>>> 2e6650b3
+  let renderTable = function (cols, rows, perPage, sort) {
     $scope.cols = cols || [];
     $scope.rows = rows || [];
     $scope.perPage = perPage || defaultPerPage;
@@ -314,38 +310,6 @@
 
   });
 
-<<<<<<< HEAD
-=======
-  describe('custom sorting', function () {
-    let data;
-    let paginatedTable;
-    let sortHandler;
-
-    beforeEach(function () {
-      sortHandler = sinon.spy();
-      data = makeData(3, 3);
-      $scope.cols = data.columns;
-      $scope.rows = data.rows;
-      $scope.perPage = defaultPerPage;
-      $scope.sortHandler = sortHandler;
-
-      $el = $compile('<paginated-table columns="cols" rows="rows" per-page="perPage"' +
-        'sort-handler="sortHandler">')($scope);
-
-      $scope.$digest();
-      paginatedTable = $el.isolateScope().paginatedTable;
-    });
-
-    // TODO: This is failing randomly
-    it('should allow custom sorting handler', function () {
-      let columnIndex = 1;
-      paginatedTable.sortColumn(columnIndex);
-      $scope.$digest();
-      expect(sortHandler.callCount).to.be(1);
-      expect(sortHandler.getCall(0).args[0]).to.be(columnIndex);
-    });
-  });
->>>>>>> 2e6650b3
 
   describe('object rows', function () {
     let cols;
