import d3 from 'd3';
import angular from 'angular';
import ngMock from 'ng_mock';
import expect from 'expect.js';
import $ from 'jquery';
import VislibLibLayoutSplitsColumnChartChartSplitProvider from 'ui/vislib/lib/layout/splits/column_chart/chart_split';
import VislibLibLayoutSplitsColumnChartChartTitleSplitProvider from 'ui/vislib/lib/layout/splits/column_chart/chart_title_split';
import VislibLibLayoutSplitsColumnChartXAxisSplitProvider from 'ui/vislib/lib/layout/splits/column_chart/x_axis_split';
import VislibLibLayoutSplitsColumnChartYAxisSplitProvider from 'ui/vislib/lib/layout/splits/column_chart/y_axis_split';

describe('Vislib Split Function Test Suite', function () {
  describe('Column Chart', function () {
    let chartSplit;
    let chartTitleSplit;
    let xAxisSplit;
    let yAxisSplit;
    let el;
    var data = {
      rows: [
        {
          hits      : 621,
          label     : '',
          ordered   : {
            date    : true,
            interval: 30000,
            max     : 1408734982458,
            min     : 1408734082458
          },
          series    : [
            {
              values: [
                {
                  x: 1408734060000,
                  y: 8
                },
                {
                  x: 1408734090000,
                  y: 23
                },
                {
                  x: 1408734120000,
                  y: 30
                },
                {
                  x: 1408734150000,
                  y: 28
                },
                {
                  x: 1408734180000,
                  y: 36
                },
                {
                  x: 1408734210000,
                  y: 30
                },
                {
                  x: 1408734240000,
                  y: 26
                },
                {
                  x: 1408734270000,
                  y: 22
                },
                {
                  x: 1408734300000,
                  y: 29
                },
                {
                  x: 1408734330000,
                  y: 24
                }
              ]
            }
          ],
          xAxisLabel: 'Date Histogram',
          yAxisLabel: 'Count'
        },
        {
          hits      : 621,
          label     : '',
          ordered   : {
            date    : true,
            interval: 30000,
            max     : 1408734982458,
            min     : 1408734082458
          },
          series    : [
            {
              values: [
                {
                  x: 1408734060000,
                  y: 8
                },
                {
                  x: 1408734090000,
                  y: 23
                },
                {
                  x: 1408734120000,
                  y: 30
                },
                {
                  x: 1408734150000,
                  y: 28
                },
                {
                  x: 1408734180000,
                  y: 36
                },
                {
                  x: 1408734210000,
                  y: 30
                },
                {
                  x: 1408734240000,
                  y: 26
                },
                {
                  x: 1408734270000,
                  y: 22
                },
                {
                  x: 1408734300000,
                  y: 29
                },
                {
                  x: 1408734330000,
                  y: 24
                }
              ]
            }
          ],
          xAxisLabel: 'Date Histogram',
          yAxisLabel: 'Count'
        }
      ]
    };

    beforeEach(ngMock.module('kibana'));
    beforeEach(ngMock.inject(function (Private) {
      chartSplit = Private(VislibLibLayoutSplitsColumnChartChartSplitProvider);
      chartTitleSplit = Private(VislibLibLayoutSplitsColumnChartChartTitleSplitProvider);
      xAxisSplit = Private(VislibLibLayoutSplitsColumnChartXAxisSplitProvider);
      yAxisSplit = Private(VislibLibLayoutSplitsColumnChartYAxisSplitProvider);

      el = d3.select('body').append('div')
        .attr('class', 'visualization')
        .datum(data);
    }));

    afterEach(function () {
      el.remove();
    });

    describe('chart split function', function () {
      let fixture;

      beforeEach(ngMock.inject(function () {
        fixture = d3.select('.visualization').call(chartSplit);
      }));

      afterEach(function () {
        fixture.remove();
      });

      it('should append the correct number of divs', function () {
        expect($('.chart').length).to.be(2);
      });

      it('should add the correct class name', function () {
        expect(!!$('.chart-wrapper-row').length).to.be(true);
      });
    });

    describe('chart title split function', function () {
<<<<<<< HEAD
      var visEl;
      var newEl;
      var fixture;
=======
      let newEl;
      let fixture;
>>>>>>> 26ecfc01

      beforeEach(ngMock.inject(function () {
        visEl = el.append('div').attr('class', 'vis-wrapper');
        visEl.append('div').attr('class', 'x-axis-chart-title');
        visEl.append('div').attr('class', 'y-axis-chart-title');
        visEl.select('.x-axis-chart-title').call(chartTitleSplit);
        visEl.select('.y-axis-chart-title').call(chartTitleSplit);

        newEl = d3.select('body').append('div')
          .attr('class', 'vis-wrapper')
          .datum({ series: [] });

        newEl.append('div').attr('class', 'x-axis-chart-title');
        newEl.append('div').attr('class', 'y-axis-chart-title');
        newEl.select('.x-axis-chart-title').call(chartTitleSplit);
        newEl.select('.y-axis-chart-title').call(chartTitleSplit);

        fixture = newEl.selectAll(this.childNodes)[0].length;
      }));

      afterEach(function () {
        newEl.remove();
      });

      it('should append the correct number of divs', function () {
        expect($('.chart-title').length).to.be(2);
      });

      it('should remove the correct div', function () {
        expect($('.y-axis-chart-title').length).to.be(1);
        expect($('.x-axis-chart-title').length).to.be(0);
      });

      it('should remove all chart title divs when only one chart is rendered', function () {
        expect(fixture).to.be(0);
      });
    });

    describe('x axis split function', function () {
      let fixture;
      let divs;

      beforeEach(ngMock.inject(function () {
        fixture = d3.select('body').append('div')
          .attr('class', 'columns')
          .datum({ columns: [{}, {}] });
        d3.select('.columns').call(xAxisSplit);
        divs = d3.selectAll('.x-axis-div')[0];
      }));

      afterEach(function () {
        fixture.remove();
        $(divs).remove();
      });

      it('should append the correct number of divs', function () {
        expect(divs.length).to.be(2);
      });
    });

    describe('y axis split function', function () {
      let fixture;
      let divs;

      beforeEach(ngMock.inject(function () {
        fixture = d3.select('body').append('div')
          .attr('class', 'rows')
          .datum({ rows: [{}, {}] });

        d3.select('.rows').call(yAxisSplit);

        divs = d3.selectAll('.y-axis-div')[0];
      }));

      afterEach(function () {
        fixture.remove();
        $(divs).remove();
      });

      it('should append the correct number of divs', function () {
        expect(divs.length).to.be(2);
      });
    });

  });
});<|MERGE_RESOLUTION|>--- conflicted
+++ resolved
@@ -173,14 +173,9 @@
     });
 
     describe('chart title split function', function () {
-<<<<<<< HEAD
       var visEl;
       var newEl;
       var fixture;
-=======
-      let newEl;
-      let fixture;
->>>>>>> 26ecfc01
 
       beforeEach(ngMock.inject(function () {
         visEl = el.append('div').attr('class', 'vis-wrapper');
