--- conflicted
+++ resolved
@@ -101,11 +101,7 @@
           }
         });
 
-<<<<<<< HEAD
-      this.checkSize('.chart');
-=======
       this.checkSize();
->>>>>>> e6ae197d
     };
 
     Vis.prototype.resize = function () {
