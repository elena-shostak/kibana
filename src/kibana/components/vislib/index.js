define(function (require) {

  var k4 = {
    version: '0.0.0',
    legend: require('components/vislib/modules/legend'),
    Chart: require('components/vislib/core'),
    histogram: require('components/vislib/modules/histogram'),
    line: require('components/vislib/modules/lineChart'),
<<<<<<< HEAD
    area: require('components/vislib/modules/areaChart')
=======
    area: require('components/vislib/modules/areaChart'),
>>>>>>> a131d50b
  };

  return k4;
});<|MERGE_RESOLUTION|>--- conflicted
+++ resolved
@@ -6,11 +6,7 @@
     Chart: require('components/vislib/core'),
     histogram: require('components/vislib/modules/histogram'),
     line: require('components/vislib/modules/lineChart'),
-<<<<<<< HEAD
-    area: require('components/vislib/modules/areaChart')
-=======
     area: require('components/vislib/modules/areaChart'),
->>>>>>> a131d50b
   };
 
   return k4;
