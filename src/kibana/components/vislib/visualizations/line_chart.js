define(function (require) {
  return function LineChartFactory(d3, Private) {
    var _ = require('lodash');
    var $ = require('jquery');

    var Chart = Private(require('components/vislib/visualizations/_chart'));

    // Dynamically adds css file
    require('css!components/vislib/styles/main');

    _(LineChart).inherits(Chart);
    function LineChart(vis, chartEl, chartData) {
      if (!(this instanceof LineChart)) {
        return new LineChart(vis, chartEl, chartData);
      }

      LineChart.Super.apply(this, arguments);
      // Line chart specific attributes
      this._attr = _.defaults(vis._attr || {}, {
        interpolate: 'linear',
        xValue: function (d) { return d.x; },
        yValue: function (d) { return d.y; }
      });
    }

    LineChart.prototype.addCircleEvents = function (circles) {
<<<<<<< HEAD
      var self = this;
      var tooltip = this.tooltip;
      var isTooltip = this._attr.addTooltip;
      var dispatch = this._attr.dispatch;
=======
      var events = this.events;
      var dispatch = this.events._attr.dispatch;
>>>>>>> cf268118

      circles
      .on('mouseover.circle', function mouseOverCircle(d, i) {
        var circle = this;

        d3.select(circle)
        .classed('hover', true)
        .style('stroke', '#333')
        .style('cursor', 'pointer');

        dispatch.hover(events.eventResponse(d, i));
        d3.event.stopPropagation();
      })
      .on('click.circle', function clickCircle(d, i) {
        dispatch.click(events.eventResponse(d, i));
        d3.event.stopPropagation();
      })
      .on('mouseout.circle', function mouseOutCircle() {
        var circle = this;

        d3.select(circle)
        .classed('hover', false)
        .style('stroke', null);
      });
    };

    LineChart.prototype.addCircles = function (svg, data) {
      var self = this;
      var color = this.vis.data.getColorFunc();
      var xScale = this.vis.xAxis.xScale;
      var yScale = this.vis.yAxis.yScale;
      var ordered = this.vis.data.get('ordered');
      var circleRadius = 4;
      var circleStrokeWidth = 1;
      var tooltip = this.vis.tooltip;
      var isTooltip = this._attr.addTooltip;
      var layer;
      var circles;

      layer = svg.selectAll('.points')
      .data(data)
      .enter()
        .append('g')
        .attr('class', 'points');

      // Append the bars
      circles = layer
      .selectAll('rect')
      .data(function appendData(d) {
        return d;
      });

      // exit
      circles
      .exit()
      .remove();

      // enter
      circles
      .enter()
        .append('circle')
        .attr('class', function circleClass(d) {
          return self.colorToClass(color(d.label));
        })
        .attr('fill', function (d) {
          return color(d.label);
        })
        .attr('stroke', function strokeColor(d) {
          return color(d.label);
        })
        .attr('stroke-width', circleStrokeWidth);

      // update
      circles
      .attr('cx', function cx(d) {
        if (ordered && ordered.date) {
          return xScale(d.x);
        }
        return xScale(d.x) + xScale.rangeBand() / 2;
      })
      .attr('cy', function cy(d) {
        return yScale(d.y);
      })
      .attr('r', circleRadius);

      // Add tooltip
      if (isTooltip) {
        circles.call(tooltip.render());
      }

      return circles;
    };

    LineChart.prototype.addLines = function (svg, data) {
      var self = this;
      var xScale = this.vis.xAxis.xScale;
      var yScale = this.vis.yAxis.yScale;
      var xAxisFormatter = this.vis.data.get('xAxisFormatter');
      var color = this.vis.data.getColorFunc();
      var ordered = this.vis.data.get('ordered');
      var interpolate = this._attr.interpolate;
      var line = d3.svg.line()
      .interpolate(interpolate)
      .x(function x(d) {
        if (ordered && ordered.date) {
          return xScale(d.x);
        }
        return xScale(d.x) + xScale.rangeBand() / 2;
      })
      .y(function y(d) {
        return yScale(d.y);
      });
      var lines;

      lines = svg
      .selectAll('.lines')
      .data(data)
      .enter()
        .append('g')
        .attr('class', 'lines');

      lines.append('path')
      .attr('class', function lineClass(d) {
        return self.colorToClass(color(d.label));
      })
      .attr('d', function lineD(d) {
        return line(d.values);
      })
      .attr('fill', 'none')
      .attr('stroke', function lineStroke(d) {
        return color(d.label);
      })
      .attr('stroke-width', 2);

      return lines;
    };

    LineChart.prototype.addClipPath = function (svg, width, height) {
      // Prevents circles from being clipped at the top of the chart
      var clipPathBuffer = 5;
      var startX = 0;
      var startY = 0 - clipPathBuffer;

      // Creating clipPath
      return svg
      .attr('clip-path', 'url(#chart-area)')
      .append('clipPath')
        .attr('id', 'chart-area')
      .append('rect')
        .attr('x', startX)
        .attr('y', startY)
        .attr('width', width)
        // Adding clipPathBuffer to height so it doesn't
        // cutoff the lower part of the chart
        .attr('height', height + clipPathBuffer);
    };

    LineChart.prototype.draw = function () {
      // Attributes
      var self = this;
      var $elem = $(this.chartEl);
      var margin = this._attr.margin;
      var elWidth = this._attr.width = $elem.width();
      var elHeight = this._attr.height = $elem.height();
      var xScale = this.vis.xAxis.xScale;
      var chartToSmallError = 'The height and/or width of this container is too small for this chart.';
      var minWidth = 20;
      var minHeight = 20;
      var startLineX = 0;
      var lineStrokeWidth = 1;
      var div;
      var svg;
      var width;
      var height;
      var lines;
      var circles;

      return function (selection) {
        selection.each(function (data) {
          var el = this;

          var layers = data.series.map(function mapSeries(d) {
            var label = d.label;
            return d.values.map(function mapValues(e, i) {
              return {
                label: label,
                x: self._attr.xValue.call(d.values, e, i),
                y: self._attr.yValue.call(d.values, e, i)
              };
            });
          });

          // Get the width and height
          width = elWidth - margin.left - margin.right;
          height = elHeight - margin.top - margin.bottom;

          // if height or width < 20 or NaN, throw error
          if (_.isNaN(width) || width < minWidth || _.isNaN(height) || height < minHeight) {
            throw new Error(chartToSmallError);
          }

          // Select the current DOM element
          div = d3.select(el);

          // Create the canvas for the visualization
          svg = div.append('svg')
          .attr('width', width + margin.left + margin.right)
          .attr('height', height + margin.top + margin.bottom)
          .append('g')
            .attr('transform', 'translate(' + margin.left + ',' + margin.top + ')');

          // add clipPath to hide circles when they go out of bounds
          self.addClipPath(svg, width, height);

          // addBrush canvas
          self.events.addBrush(xScale, svg);

          // add lines
          lines = self.addLines(svg, data.series);

          // add circles
          circles = self.addCircles(svg, layers);

          // add click and hover events to circles
          self.addCircleEvents(circles);

          // chart base line
          var line = svg
          .append('line')
          .attr('x1', startLineX)
          .attr('y1', height)
          .attr('x2', width)
          .attr('y2', height)
          .style('stroke', '#ddd')
          .style('stroke-width', lineStrokeWidth);

          return svg;
        });
      };
    };

    return LineChart;
  };
});<|MERGE_RESOLUTION|>--- conflicted
+++ resolved
@@ -24,15 +24,8 @@
     }
 
     LineChart.prototype.addCircleEvents = function (circles) {
-<<<<<<< HEAD
-      var self = this;
-      var tooltip = this.tooltip;
-      var isTooltip = this._attr.addTooltip;
-      var dispatch = this._attr.dispatch;
-=======
       var events = this.events;
       var dispatch = this.events._attr.dispatch;
->>>>>>> cf268118
 
       circles
       .on('mouseover.circle', function mouseOverCircle(d, i) {
