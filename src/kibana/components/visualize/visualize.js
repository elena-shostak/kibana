--- conflicted
+++ resolved
@@ -76,24 +76,16 @@
         });
 
         $scope.$watch('vis', prereq(function (vis, oldVis) {
-<<<<<<< HEAD
-=======
           if (!attr.editableVis) {
             $scope.editableVis = vis;
           }
 
->>>>>>> 9332dfe9
           if (oldVis) $scope.renderbot = null;
           if (vis) $scope.renderbot = vis.type.createRenderbot(vis, $visEl);
         }));
 
-<<<<<<< HEAD
-        $scope.$watchCollection('vis.params', prereq(function (params) {
-          if ($scope.renderbot) $scope.renderbot.updateParams(params);
-=======
         $scope.$watchCollection('vis.params', prereq(function () {
           if ($scope.renderbot) $scope.renderbot.updateParams();
->>>>>>> 9332dfe9
         }));
 
         $scope.$watch('searchSource', prereq(function (searchSource) {
