--- conflicted
+++ resolved
@@ -43,37 +43,6 @@
        */
       getResponses: function (resp) {
         return resp.responses;
-<<<<<<< HEAD
-      },
-
-      /**
-       * Resolve a single request using a single response from an msearch
-       * @param  {object} req - The request object, with a defer and source property
-       * @param  {object} resp - An object from the mget response's "docs" array
-       * @return {Promise} - the promise created by responding to the request
-       */
-      resolveRequest: function (req, resp) {
-        // Whats was going on here? This was flattening without context.
-        // Eg, geo object were flattened beyond the mapping
-        req.defer.resolve(resp);
-      },
-
-      /**
-       * Get the doc requests from the courier that are ready to be fetched
-       * @param {array} pendingRequests - The list of pending requests, from
-       *                                  which the requests to make should be
-       *                                  removed
-       * @return {array} - The filtered request list, pulled from
-       *                   the courier's _pendingRequests queue
-       */
-      getPendingRequests: function (pendingRequests) {
-        return pendingRequests.splice(0).filter(function (req) {
-          // filter by type first
-          if (req.source._getType() === 'search' && !req.source._fetchDisabled) return true;
-          else pendingRequests.push(req);
-        });
-=======
->>>>>>> a801c00f
       }
     };
   };
