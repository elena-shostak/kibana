--- conflicted
+++ resolved
@@ -5,7 +5,6 @@
   </select>
 </div>
 
-<<<<<<< HEAD
 <div ng-if="vis.params.mapType === 'Heatmap'" class="form-group">
   <div>
     <label>
@@ -111,9 +110,6 @@
 </div>
 
 <div class="form-group">
-=======
-<div class="vis-option-item">
->>>>>>> 2ff889cd
   <label>
     <input type="checkbox"
     name="autoPrecision"
@@ -133,6 +129,4 @@
     ng-checked="vis.params.isDesaturated">
     Desaturate map tiles
   </label>
-</div>
-
 </div>