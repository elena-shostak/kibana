/*
 * Copyright Elasticsearch B.V. and/or licensed to Elasticsearch B.V. under one
 * or more contributor license agreements. Licensed under the "Elastic License
 * 2.0", the "GNU Affero General Public License v3.0 only", and the "Server Side
 * Public License v 1"; you may not use this file except in compliance with, at
 * your election, the "Elastic License 2.0", the "GNU Affero General Public
 * License v3.0 only", or the "Server Side Public License, v 1".
 */

import { DEFAULT_APP_CATEGORIES } from '@kbn/core-application-common';
<<<<<<< HEAD
=======
import { KibanaFeatureScope } from '@kbn/features-plugin/common';
>>>>>>> 715b7e0b
import { i18n } from '@kbn/i18n';
import type { WorkflowsManagementPluginServerDependenciesSetup } from './types';

/**
 * The order of appearance in the feature privilege page
 * under the management section.
 */
const FEATURE_ORDER = 3000;

export const registerFeatures = (plugins: WorkflowsManagementPluginServerDependenciesSetup) => {
  plugins.features?.registerKibanaFeature({
    app: [],
    category: DEFAULT_APP_CATEGORIES.kibana,
    id: 'workflowsManagement',
    name: i18n.translate(
      'platform.plugins.shared.workflows_management.featureRegistry.workflowsManagementFeatureName',
      {
        defaultMessage: 'Workflows',
      }
    ),
    order: FEATURE_ORDER,
    privileges: {
      all: {
        app: [],
        api: ['create', 'update', 'delete', 'read'],
        savedObject: {
          all: ['workflows', 'workflow_executions'],
          read: [],
        },
        ui: ['create', 'update', 'delete', 'read', 'execute'],
      },
      read: {
        app: [],
        api: ['read'],
        savedObject: {
          all: [],
          read: ['workflows', 'workflow_executions'],
        },
        ui: ['read'],
      },
    },
    subFeatures: [
      {
        name: i18n.translate(
          'platform.plugins.shared.workflows_management.featureRegistry.workflowsManagementSubFeatureName',
          {
            defaultMessage: 'Workflows Actions',
          }
        ),
        privilegeGroups: [
          {
            groupType: 'independent',
            privileges: [
              {
                api: ['workflow:create'],
                id: 'workflow_create',
                name: i18n.translate(
                  'platform.plugins.shared.workflows_management.featureRegistry.createWorkflowSubFeaturePrivilege',
                  {
                    defaultMessage: 'Create',
                  }
                ),
                includeIn: 'all',
                savedObject: {
                  all: ['workflow'],
                  read: [],
                },
                ui: ['createWorkflow'],
              },
              {
                api: ['workflow:update'],
                id: 'workflow_update',
                name: i18n.translate(
                  'platform.plugins.shared.workflows_management.featureRegistry.updateWorkflowSubFeaturePrivilege',
                  {
                    defaultMessage: 'Update',
                  }
                ),
                includeIn: 'all',
                savedObject: {
                  all: ['workflow'],
                  read: [],
                },
                ui: ['updateWorkflow'],
              },
              {
                api: ['workflow:delete'],
                id: 'workflow_delete',
                name: i18n.translate(
                  'platform.plugins.shared.workflows_management.featureRegistry.deleteWorkflowSubFeaturePrivilege',
                  {
                    defaultMessage: 'Delete',
                  }
                ),
                includeIn: 'all',
                savedObject: {
                  all: ['workflow'],
                  read: [],
                },
                ui: ['deleteWorkflow'],
              },
              {
                api: ['workflow:execute'],
                id: 'workflow_execute',
                name: i18n.translate(
                  'platform.plugins.shared.workflows_management.featureRegistry.executeWorkflowSubFeaturePrivilege',
                  {
                    defaultMessage: 'Execute',
                  }
                ),
                includeIn: 'all',
                savedObject: {
                  all: ['workflow_execution'],
                  read: ['workflow'],
                },
                ui: ['executeWorkflow'],
              },
              {
                api: ['workflow:read'],
                id: 'workflow_read',
                name: i18n.translate(
                  'platform.plugins.shared.workflows_management.featureRegistry.readWorkflowSubFeaturePrivilege',
                  {
                    defaultMessage: 'Read',
                  }
                ),
                includeIn: 'read',
                savedObject: {
                  read: ['workflow'],
                  all: [],
                },
                ui: ['readWorkflow'],
              },
              {
                api: ['workflow_execution:read'],
                id: 'workflow_execution_read',
                name: i18n.translate(
                  'platform.plugins.shared.workflows_management.featureRegistry.readWorkflowExecutionSubFeaturePrivilege',
                  {
                    defaultMessage: 'Read Workflow Execution',
                  }
                ),
                includeIn: 'read',
                savedObject: {
                  read: ['workflow_execution'],
                  all: [],
                },
                ui: ['readWorkflowExecution'],
              },
              {
                api: ['workflow_execution:cancel'],
                id: 'workflow_execution_cancel',
                name: i18n.translate(
                  'platform.plugins.shared.workflows_management.featureRegistry.cancelWorkflowExecutionSubFeaturePrivilege',
                  {
                    defaultMessage: 'Cancel Workflow Execution',
                  }
                ),
                includeIn: 'all',
                savedObject: {
                  read: ['workflow_execution'],
                  all: [],
                },
                ui: ['cancelWorkflowExecution'],
              },
            ],
          },
        ],
      },
    ],
  });
};<|MERGE_RESOLUTION|>--- conflicted
+++ resolved
@@ -8,10 +8,6 @@
  */
 
 import { DEFAULT_APP_CATEGORIES } from '@kbn/core-application-common';
-<<<<<<< HEAD
-=======
-import { KibanaFeatureScope } from '@kbn/features-plugin/common';
->>>>>>> 715b7e0b
 import { i18n } from '@kbn/i18n';
 import type { WorkflowsManagementPluginServerDependenciesSetup } from './types';
 
