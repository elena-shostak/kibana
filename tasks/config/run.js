/*
 * Licensed to Elasticsearch B.V. under one or more contributor
 * license agreements. See the NOTICE file distributed with
 * this work for additional information regarding copyright
 * ownership. Elasticsearch B.V. licenses this file to you under
 * the Apache License, Version 2.0 (the "License"); you may
 * not use this file except in compliance with the License.
 * You may obtain a copy of the License at
 *
 *    http://www.apache.org/licenses/LICENSE-2.0
 *
 * Unless required by applicable law or agreed to in writing,
 * software distributed under the License is distributed on an
 * "AS IS" BASIS, WITHOUT WARRANTIES OR CONDITIONS OF ANY
 * KIND, either express or implied.  See the License for the
 * specific language governing permissions and limitations
 * under the License.
 */

import { resolve } from 'path';
import { getFunctionalTestGroupRunConfigs } from '../function_test_groups';

const { version } = require('../../package.json');
const KIBANA_INSTALL_DIR = `./build/oss/kibana-${version}-SNAPSHOT-${process.platform}-x86_64`;

module.exports = function (grunt) {

  function createKbnServerTask({ runBuild, flags = [] }) {
    return {
      options: {
        wait: false,
        ready: /Server running/,
        quiet: false,
        failOnError: false
      },
      cmd: runBuild
        ? `./build/${runBuild}/bin/kibana`
        : process.execPath,
      args: [
        ...runBuild ? [] : [require.resolve('../../scripts/kibana'), '--oss'],

        '--logging.json=false',

        ...flags,

        // allow the user to override/inject flags by defining cli args starting with `--kbnServer.`
        ...grunt.option.flags().reduce(function (flags, flag) {
          if (flag.startsWith('--kbnServer.')) {
            flags.push(`--${flag.slice(12)}`);
          }

          return flags;
        }, [])
      ]
    };
  }

  const browserTestServerFlags = [
    '--env.name=development',
    '--plugins.initialize=false',
    '--optimize.bundleFilter=tests',
    '--server.port=5610',
  ];

  return {
    // used by the test and jenkins:unit tasks
    //    runs the eslint script to check for linting errors
    eslint: {
      cmd: process.execPath,
      args: [
        require.resolve('../../scripts/eslint'),
        '--no-cache'
      ]
    },

    sasslint: {
      cmd: process.execPath,
      args: [
        require.resolve('../../scripts/sasslint')
      ]
    },

    // used by the test tasks
    //    runs the check_file_casing script to ensure filenames use correct casing
    checkFileCasing: {
      cmd: process.execPath,
      args: [
        require.resolve('../../scripts/check_file_casing'),
        '--quiet' // only log errors, not warnings
      ]
    },

<<<<<<< HEAD
    // used by dev/run_precommit_hook.js
    //    runs the stylelint script to check for linting errors in Style Components
    stylelint: {
      cmd: process.execPath,
      args: [
        require.resolve('../../scripts/stylelint')
=======
    // used by the test tasks
    //    runs the check_core_api_changes script to ensure API changes are explictily accepted
    checkCoreApiChanges: {
      cmd: process.execPath,
      args: [
        require.resolve('../../scripts/check_core_api_changes')
>>>>>>> 8b7f171e
      ]
    },

    // used by the test and jenkins:unit tasks
    //    runs the tslint script to check for Typescript linting errors
    tslint: {
      cmd: process.execPath,
      args: [
        require.resolve('../../scripts/tslint')
      ]
    },

    // used by the test and jenkins:unit tasks
    //    runs the tslint script to check for Typescript linting errors
    typeCheck: {
      cmd: process.execPath,
      args: [
        require.resolve('../../scripts/type_check')
      ]
    },

    // used by the test and jenkins:unit tasks
    //    ensures that all typescript files belong to a typescript project
    checkTsProjects: {
      cmd: process.execPath,
      args: [
        require.resolve('../../scripts/check_ts_projects')
      ]
    },

    // used by the test and jenkins:unit tasks
    //    runs the i18n_check script to check i18n engine usage
    i18nCheck: {
      cmd: process.execPath,
      args: [
        require.resolve('../../scripts/i18n_check'),
        '--ignore-missing',
      ]
    },

    // used by the test:server task
    //    runs all node.js/server mocha tests
    mocha: {
      cmd: process.execPath,
      args: [
        require.resolve('../../scripts/mocha')
      ]
    },

    // used by the test:browser task
    //    runs the kibana server to serve the browser test bundle
    browserTestServer: createKbnServerTask({
      flags: [
        ...browserTestServerFlags,
      ]
    }),
    browserSCSS: createKbnServerTask({
      flags: [
        ...browserTestServerFlags,
        '--optimize',
        '--optimize.enabled=false'
      ]
    }),

    // used by the test:coverage task
    //    runs the kibana server to serve the instrumented version of the browser test bundle
    browserTestCoverageServer: createKbnServerTask({
      flags: [
        ...browserTestServerFlags,
        '--tests_bundle.instrument=true',
      ]
    }),

    // used by the test:dev task
    //    runs the kibana server to serve the browser test bundle, but listens for changes
    //    to the public/browser code and rebuilds the test bundle on changes
    devBrowserTestServer: createKbnServerTask({
      flags: [
        ...browserTestServerFlags,
        '--dev',
        '--no-watch',
        '--no-base-path',
        '--optimize.watchPort=5611',
        '--optimize.watchPrebuild=true',
        '--optimize.bundleDir=' + resolve(__dirname, '../../optimize/testdev'),
      ]
    }),

    verifyNotice: {
      options: {
        wait: true,
      },
      cmd: process.execPath,
      args: [
        'scripts/notice',
        '--validate'
      ]
    },

    apiIntegrationTests: {
      cmd: process.execPath,
      args: [
        'scripts/functional_tests',
        '--config', 'test/api_integration/config.js',
        '--bail',
        '--debug',
      ],
    },

    serverIntegrationTests: {
      cmd: process.execPath,
      args: [
        'scripts/functional_tests',
        '--config', 'test/server_integration/http/ssl/config.js',
        '--config', 'test/server_integration/http/ssl_redirect/config.js',
        '--bail',
        '--debug',
        '--kibana-install-dir', KIBANA_INSTALL_DIR,
      ],
    },

    interpreterFunctionalTestsRelease: {
      cmd: process.execPath,
      args: [
        'scripts/functional_tests',
        '--config', 'test/interpreter_functional/config.js',
        '--bail',
        '--debug',
        '--kibana-install-dir', KIBANA_INSTALL_DIR,
      ],
    },

    pluginFunctionalTestsRelease: {
      cmd: process.execPath,
      args: [
        'scripts/functional_tests',
        '--config', 'test/plugin_functional/config.js',
        '--bail',
        '--debug',
        '--kibana-install-dir', KIBANA_INSTALL_DIR,
      ],
    },

    functionalTests: {
      cmd: process.execPath,
      args: [
        'scripts/functional_tests',
        '--config', 'test/functional/config.js',
        '--bail',
        '--debug',
      ],
    },

    ...getFunctionalTestGroupRunConfigs({
      kibanaInstallDir: KIBANA_INSTALL_DIR
    })
  };
};<|MERGE_RESOLUTION|>--- conflicted
+++ resolved
@@ -24,20 +24,17 @@
 const KIBANA_INSTALL_DIR = `./build/oss/kibana-${version}-SNAPSHOT-${process.platform}-x86_64`;
 
 module.exports = function (grunt) {
-
   function createKbnServerTask({ runBuild, flags = [] }) {
     return {
       options: {
         wait: false,
         ready: /Server running/,
         quiet: false,
-        failOnError: false
+        failOnError: false,
       },
-      cmd: runBuild
-        ? `./build/${runBuild}/bin/kibana`
-        : process.execPath,
-      args: [
-        ...runBuild ? [] : [require.resolve('../../scripts/kibana'), '--oss'],
+      cmd: runBuild ? `./build/${runBuild}/bin/kibana` : process.execPath,
+      args: [
+        ...(runBuild ? [] : [require.resolve('../../scripts/kibana'), '--oss']),
 
         '--logging.json=false',
 
@@ -50,8 +47,8 @@
           }
 
           return flags;
-        }, [])
-      ]
+        }, []),
+      ],
     };
   }
 
@@ -67,17 +64,12 @@
     //    runs the eslint script to check for linting errors
     eslint: {
       cmd: process.execPath,
-      args: [
-        require.resolve('../../scripts/eslint'),
-        '--no-cache'
-      ]
+      args: [require.resolve('../../scripts/eslint'), '--no-cache'],
     },
 
     sasslint: {
       cmd: process.execPath,
-      args: [
-        require.resolve('../../scripts/sasslint')
-      ]
+      args: [require.resolve('../../scripts/sasslint')],
     },
 
     // used by the test tasks
@@ -86,96 +78,65 @@
       cmd: process.execPath,
       args: [
         require.resolve('../../scripts/check_file_casing'),
-        '--quiet' // only log errors, not warnings
-      ]
-    },
-
-<<<<<<< HEAD
-    // used by dev/run_precommit_hook.js
-    //    runs the stylelint script to check for linting errors in Style Components
-    stylelint: {
-      cmd: process.execPath,
-      args: [
-        require.resolve('../../scripts/stylelint')
-=======
+        '--quiet', // only log errors, not warnings
+      ],
+    },
+
     // used by the test tasks
     //    runs the check_core_api_changes script to ensure API changes are explictily accepted
     checkCoreApiChanges: {
       cmd: process.execPath,
-      args: [
-        require.resolve('../../scripts/check_core_api_changes')
->>>>>>> 8b7f171e
-      ]
+      args: [require.resolve('../../scripts/check_core_api_changes')],
     },
 
     // used by the test and jenkins:unit tasks
     //    runs the tslint script to check for Typescript linting errors
     tslint: {
       cmd: process.execPath,
-      args: [
-        require.resolve('../../scripts/tslint')
-      ]
+      args: [require.resolve('../../scripts/tslint')],
     },
 
     // used by the test and jenkins:unit tasks
     //    runs the tslint script to check for Typescript linting errors
     typeCheck: {
       cmd: process.execPath,
-      args: [
-        require.resolve('../../scripts/type_check')
-      ]
+      args: [require.resolve('../../scripts/type_check')],
     },
 
     // used by the test and jenkins:unit tasks
     //    ensures that all typescript files belong to a typescript project
     checkTsProjects: {
       cmd: process.execPath,
-      args: [
-        require.resolve('../../scripts/check_ts_projects')
-      ]
+      args: [require.resolve('../../scripts/check_ts_projects')],
     },
 
     // used by the test and jenkins:unit tasks
     //    runs the i18n_check script to check i18n engine usage
     i18nCheck: {
       cmd: process.execPath,
-      args: [
-        require.resolve('../../scripts/i18n_check'),
-        '--ignore-missing',
-      ]
+      args: [require.resolve('../../scripts/i18n_check'), '--ignore-missing'],
     },
 
     // used by the test:server task
     //    runs all node.js/server mocha tests
     mocha: {
       cmd: process.execPath,
-      args: [
-        require.resolve('../../scripts/mocha')
-      ]
+      args: [require.resolve('../../scripts/mocha')],
     },
 
     // used by the test:browser task
     //    runs the kibana server to serve the browser test bundle
     browserTestServer: createKbnServerTask({
-      flags: [
-        ...browserTestServerFlags,
-      ]
+      flags: [...browserTestServerFlags],
     }),
     browserSCSS: createKbnServerTask({
-      flags: [
-        ...browserTestServerFlags,
-        '--optimize',
-        '--optimize.enabled=false'
-      ]
+      flags: [...browserTestServerFlags, '--optimize', '--optimize.enabled=false'],
     }),
 
     // used by the test:coverage task
     //    runs the kibana server to serve the instrumented version of the browser test bundle
     browserTestCoverageServer: createKbnServerTask({
-      flags: [
-        ...browserTestServerFlags,
-        '--tests_bundle.instrument=true',
-      ]
+      flags: [...browserTestServerFlags, '--tests_bundle.instrument=true'],
     }),
 
     // used by the test:dev task
@@ -190,7 +151,7 @@
         '--optimize.watchPort=5611',
         '--optimize.watchPrebuild=true',
         '--optimize.bundleDir=' + resolve(__dirname, '../../optimize/testdev'),
-      ]
+      ],
     }),
 
     verifyNotice: {
@@ -198,17 +159,15 @@
         wait: true,
       },
       cmd: process.execPath,
-      args: [
-        'scripts/notice',
-        '--validate'
-      ]
+      args: ['scripts/notice', '--validate'],
     },
 
     apiIntegrationTests: {
       cmd: process.execPath,
       args: [
         'scripts/functional_tests',
-        '--config', 'test/api_integration/config.js',
+        '--config',
+        'test/api_integration/config.js',
         '--bail',
         '--debug',
       ],
@@ -218,11 +177,14 @@
       cmd: process.execPath,
       args: [
         'scripts/functional_tests',
-        '--config', 'test/server_integration/http/ssl/config.js',
-        '--config', 'test/server_integration/http/ssl_redirect/config.js',
-        '--bail',
-        '--debug',
-        '--kibana-install-dir', KIBANA_INSTALL_DIR,
+        '--config',
+        'test/server_integration/http/ssl/config.js',
+        '--config',
+        'test/server_integration/http/ssl_redirect/config.js',
+        '--bail',
+        '--debug',
+        '--kibana-install-dir',
+        KIBANA_INSTALL_DIR,
       ],
     },
 
@@ -230,10 +192,12 @@
       cmd: process.execPath,
       args: [
         'scripts/functional_tests',
-        '--config', 'test/interpreter_functional/config.js',
-        '--bail',
-        '--debug',
-        '--kibana-install-dir', KIBANA_INSTALL_DIR,
+        '--config',
+        'test/interpreter_functional/config.js',
+        '--bail',
+        '--debug',
+        '--kibana-install-dir',
+        KIBANA_INSTALL_DIR,
       ],
     },
 
@@ -241,10 +205,12 @@
       cmd: process.execPath,
       args: [
         'scripts/functional_tests',
-        '--config', 'test/plugin_functional/config.js',
-        '--bail',
-        '--debug',
-        '--kibana-install-dir', KIBANA_INSTALL_DIR,
+        '--config',
+        'test/plugin_functional/config.js',
+        '--bail',
+        '--debug',
+        '--kibana-install-dir',
+        KIBANA_INSTALL_DIR,
       ],
     },
 
@@ -252,14 +218,15 @@
       cmd: process.execPath,
       args: [
         'scripts/functional_tests',
-        '--config', 'test/functional/config.js',
+        '--config',
+        'test/functional/config.js',
         '--bail',
         '--debug',
       ],
     },
 
     ...getFunctionalTestGroupRunConfigs({
-      kibanaInstallDir: KIBANA_INSTALL_DIR
-    })
+      kibanaInstallDir: KIBANA_INSTALL_DIR,
+    }),
   };
 };